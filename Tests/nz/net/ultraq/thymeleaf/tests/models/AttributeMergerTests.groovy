--- conflicted
+++ resolved
@@ -71,13 +71,8 @@
 			div(class: 'container', id: 'test-element')
 		}
 
-<<<<<<< HEAD
-		new AttributeMerger(modelFactory).merge(target, source)
-		assertTrue(MetaClass.equals(target, expected))
-=======
 		def result = new AttributeMerger(modelFactory).merge(target, source)
-		assertTrue(expected == result)
->>>>>>> f2e20dec
+		assertTrue(MetaClass.equals(expected, result))
 	}
 
 	/**
@@ -96,12 +91,7 @@
 			div(class: 'roflcopter')
 		}
 
-<<<<<<< HEAD
-		new AttributeMerger(modelFactory).merge(target, source)
-		assertTrue(MetaClass.equals(target, expected))
-=======
 		def result = new AttributeMerger(modelFactory).merge(target, source)
-		assertTrue(expected == result)
->>>>>>> f2e20dec
+		assertTrue(MetaClass.equals(expected, result))
 	}
 }