/* 
 * Copyright 2016, Emanuel Rabina (http://www.ultraq.net.nz/)
 * 
 * Licensed under the Apache License, Version 2.0 (the "License");
 * you may not use this file except in compliance with the License.
 * You may obtain a copy of the License at
 * 
 *     http://www.apache.org/licenses/LICENSE-2.0
 * 
 * Unless required by applicable law or agreed to in writing, software
 * distributed under the License is distributed on an "AS IS" BASIS,
 * WITHOUT WARRANTIES OR CONDITIONS OF ANY KIND, either express or implied.
 * See the License for the specific language governing permissions and
 * limitations under the License.
 */

package nz.net.ultraq.thymeleaf.tests.models

import nz.net.ultraq.thymeleaf.LayoutDialect
import nz.net.ultraq.thymeleaf.internal.MetaClass
import nz.net.ultraq.thymeleaf.models.AttributeMerger
import nz.net.ultraq.thymeleaf.models.ModelBuilder

import org.junit.Before
import org.junit.BeforeClass
import org.junit.Test
import org.thymeleaf.TemplateEngine
import org.thymeleaf.model.IModelFactory
import org.thymeleaf.templatemode.TemplateMode
import static org.junit.Assert.*

/**
 * Tests for the attribute merger, spins up a Thymeleaf template engine so that
 * we can use the model factory for creating models.
 * 
 * @author Emanuel Rabina
 */
class AttributeMergerTests {

	private static ModelBuilder modelBuilder
	private static IModelFactory modelFactory

	private AttributeMerger attributeMerger

	/**
	 * Set up, create a template engine.
	 */
	@BeforeClass
	static void setupThymeleafEngine() {

		def templateEngine = new TemplateEngine(
			additionalDialects: [
			  new LayoutDialect()
			]
		)
		modelFactory = templateEngine.configuration.getModelFactory(TemplateMode.HTML)
		modelBuilder = new ModelBuilder(modelFactory, templateEngine.configuration.elementDefinitions, TemplateMode.HTML)
	}

	/**
	 * Set up, create a new attribute merger.
	 */
	@Before
	void setupAttributeMerger() {

		attributeMerger = new AttributeMerger(modelFactory)
	}

	/**
	 * Test that the merger just adds attributes found in the source to the target
	 * that don't already exist in the target
	 */
	@Test
	void addAttributes() {

		def source = modelBuilder.build {
			div(id: 'test-element')
		}
		def target = modelBuilder.build {
			div(class: 'container')
		}
		def expected = modelBuilder.build {
			div(class: 'container', id: 'test-element')
		}

<<<<<<< HEAD
		def result = new AttributeMerger(modelFactory).merge(target, source)
		assertTrue(MetaClass.equals(expected, result))
=======
		def result = attributeMerger.merge(target, source)
		assertTrue(expected == result)
>>>>>>> 9b1662cf
	}

	/**
	 * Test that attributes in the source element override those of the target.
 	 */
	@Test
	void mergeAttributes() {

		def source = modelBuilder.build {
			div(class: 'roflcopter')
		}
		def target = modelBuilder.build {
			div(class: 'container')
		}
		def expected = modelBuilder.build {
			div(class: 'roflcopter')
		}

<<<<<<< HEAD
		def result = new AttributeMerger(modelFactory).merge(target, source)
		assertTrue(MetaClass.equals(expected, result))
=======
		def result = attributeMerger.merge(target, source)
		assertTrue(expected == result)
>>>>>>> 9b1662cf
	}
}<|MERGE_RESOLUTION|>--- conflicted
+++ resolved
@@ -83,13 +83,8 @@
 			div(class: 'container', id: 'test-element')
 		}
 
-<<<<<<< HEAD
-		def result = new AttributeMerger(modelFactory).merge(target, source)
+		def result = attributeMerger.merge(target, source)
 		assertTrue(MetaClass.equals(expected, result))
-=======
-		def result = attributeMerger.merge(target, source)
-		assertTrue(expected == result)
->>>>>>> 9b1662cf
 	}
 
 	/**
@@ -108,12 +103,7 @@
 			div(class: 'roflcopter')
 		}
 
-<<<<<<< HEAD
-		def result = new AttributeMerger(modelFactory).merge(target, source)
+		def result = attributeMerger.merge(target, source)
 		assertTrue(MetaClass.equals(expected, result))
-=======
-		def result = attributeMerger.merge(target, source)
-		assertTrue(expected == result)
->>>>>>> 9b1662cf
 	}
 }