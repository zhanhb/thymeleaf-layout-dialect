--- conflicted
+++ resolved
@@ -1,10 +1,7 @@
 language: java
-<<<<<<< HEAD
-=======
 cache:
   directories:
     - $HOME/.m2/repository
->>>>>>> 91cb58e4
 jdk:
  - oraclejdk8
 
