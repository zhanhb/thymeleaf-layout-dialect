language: java
before_cache:
- mvn build-helper:remove-project-artifact
- find $HOME/.m2/ -type d -name '*-SNAPSHOT' -exec rm -rf {} \; 2>/dev/null
cache:
  directories:
  - $HOME/.m2
jdk:
<<<<<<< HEAD
- oraclejdk8
install: mvn deploy -DskipTests=true -Dmaven.javadoc.skip=true -Dmaven.deploy.skip=true -B -V
script:
- mvn install -Dmaven.javadoc.skip=true
- jdk_switcher use oraclejdk7 && mvn -Djava.version=1.7 surefire:test
after_success:
- bash <(curl -s https://codecov.io/bash)
- jdk_switcher use oraclejdk8 && source .travis/publish.sh
=======
 - oraclejdk7
 - oraclejdk8

# No need to run tasks for dependencies
install:
 - true

after_success: gradle cobertura coveralls
>>>>>>> e5314017
<|MERGE_RESOLUTION|>--- conflicted
+++ resolved
@@ -6,22 +6,11 @@
   directories:
   - $HOME/.m2
 jdk:
-<<<<<<< HEAD
 - oraclejdk8
-install: mvn deploy -DskipTests=true -Dmaven.javadoc.skip=true -Dmaven.deploy.skip=true -B -V
+install: ./mvnw deploy -DskipTests=true -Dmaven.javadoc.skip=true -Dmaven.deploy.skip=true -B -V
 script:
-- mvn install -Dmaven.javadoc.skip=true
-- jdk_switcher use oraclejdk7 && mvn -Djava.version=1.7 surefire:test
+- ./mvnw install -Dmaven.javadoc.skip=true
+- jdk_switcher use oraclejdk7 && ./mvnw -Djava.version=1.7 surefire:test
 after_success:
 - bash <(curl -s https://codecov.io/bash)
-- jdk_switcher use oraclejdk8 && source .travis/publish.sh
-=======
- - oraclejdk7
- - oraclejdk8
-
-# No need to run tasks for dependencies
-install:
- - true
-
-after_success: gradle cobertura coveralls
->>>>>>> e5314017
+- jdk_switcher use oraclejdk8 && source .travis/publish.sh