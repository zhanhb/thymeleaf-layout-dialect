--- conflicted
+++ resolved
@@ -2,10 +2,7 @@
 jdk:
  - openjdk8
  - openjdk11
-<<<<<<< HEAD
-=======
  - openjdk14
->>>>>>> a36679b8
 
 # No need to run tasks for dependencies
 install: skip
