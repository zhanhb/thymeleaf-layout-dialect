--- conflicted
+++ resolved
@@ -1,58 +1,54 @@
-/*
- * Copyright 2012, Emanuel Rabina (http://www.ultraq.net.nz/)
- *
- * Licensed under the Apache License, Version 2.0 (the "License");
- * you may not use this file except in compliance with the License.
- * You may obtain a copy of the License at
- *
- *     http://www.apache.org/licenses/LICENSE-2.0
- *
- * Unless required by applicable law or agreed to in writing, software
- * distributed under the License is distributed on an "AS IS" BASIS,
- * WITHOUT WARRANTIES OR CONDITIONS OF ANY KIND, either express or implied.
- * See the License for the specific language governing permissions and
- * limitations under the License.
- */
-
-/**
- * Gradle build script for the Thymeleaf Layout Dialect.  Creates the standalone
- * download file through the 'bundle' task, as well as all artifacts necessary
- * to deploy to a Maven repository through the Gradle Maven tasks.
- * 
- * @author Emanuel Rabina
- */
-
-apply plugin: 'java'
-apply from: 'https://raw.github.com/ultraq/gradle-support/master/java-support.gradle'
-apply plugin: 'maven'
-apply from: 'https://raw.github.com/ultraq/gradle-support/master/maven-support.gradle'
-apply from: 'https://raw.github.com/ultraq/gradle-support/master/bundle.gradle'
-apply plugin: 'eclipse'
-apply from: 'https://raw.github.com/ultraq/gradle-support/master/eclipse-support.gradle'
-
-//project.name      = 'Thymeleaf Layout Dialect'
-project.description = 'A dialect for Thymeleaf that allows you to use layout/decorator templates to style your content.'
-project.archivesBaseName = 'thymeleaf-layout-dialect'
-project.sourceCompatibility = '1.6'
-
-project.group    = 'nz.net.ultraq.thymeleaf'
-project.artifact = 'thymeleaf-layout-dialect'
-<<<<<<< HEAD
-project.version  = '1.1.3'
-=======
-project.version  = '1.2-SNAPSHOT'
->>>>>>> 4efff5b4
-project.year     = '2012'
-
-dependencies {
-	compile(
-		'org.thymeleaf:thymeleaf:2.1.0.RELEASE'
-	)
-	testCompile(
-		'junit:junit:4.11',
-		'org.thymeleaf:thymeleaf-testing:2.1.0.RELEASE'
-	)
-	testRuntime(
-		'net.sourceforge.nekohtml:nekohtml:1.9.18'
-	)
-}
+/*
+ * Copyright 2012, Emanuel Rabina (http://www.ultraq.net.nz/)
+ *
+ * Licensed under the Apache License, Version 2.0 (the "License");
+ * you may not use this file except in compliance with the License.
+ * You may obtain a copy of the License at
+ *
+ *     http://www.apache.org/licenses/LICENSE-2.0
+ *
+ * Unless required by applicable law or agreed to in writing, software
+ * distributed under the License is distributed on an "AS IS" BASIS,
+ * WITHOUT WARRANTIES OR CONDITIONS OF ANY KIND, either express or implied.
+ * See the License for the specific language governing permissions and
+ * limitations under the License.
+ */
+
+/**
+ * Gradle build script for the Thymeleaf Layout Dialect.  Creates the standalone
+ * download file through the 'bundle' task, as well as all artifacts necessary
+ * to deploy to a Maven repository through the Gradle Maven tasks.
+ * 
+ * @author Emanuel Rabina
+ */
+
+apply plugin: 'java'
+apply from: 'https://raw.github.com/ultraq/gradle-support/master/java-support.gradle'
+apply plugin: 'maven'
+apply from: 'https://raw.github.com/ultraq/gradle-support/master/maven-support.gradle'
+apply from: 'https://raw.github.com/ultraq/gradle-support/master/bundle.gradle'
+apply plugin: 'eclipse'
+apply from: 'https://raw.github.com/ultraq/gradle-support/master/eclipse-support.gradle'
+
+//project.name      = 'Thymeleaf Layout Dialect'
+project.description = 'A dialect for Thymeleaf that allows you to use layout/decorator templates to style your content.'
+project.archivesBaseName = 'thymeleaf-layout-dialect'
+project.sourceCompatibility = '1.6'
+
+project.group    = 'nz.net.ultraq.thymeleaf'
+project.artifact = 'thymeleaf-layout-dialect'
+project.version  = '1.2-SNAPSHOT'
+project.year     = '2012'
+
+dependencies {
+	compile(
+		'org.thymeleaf:thymeleaf:2.1.0.RELEASE'
+	)
+	testCompile(
+		'junit:junit:4.11',
+		'org.thymeleaf:thymeleaf-testing:2.1.0.RELEASE'
+	)
+	testRuntime(
+		'net.sourceforge.nekohtml:nekohtml:1.9.18'
+	)
+}