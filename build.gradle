--- conflicted
+++ resolved
@@ -1,75 +1,71 @@
-/* 
- * Copyright 2012, Emanuel Rabina (http://www.ultraq.net.nz/)
- * 
- * Licensed under the Apache License, Version 2.0 (the "License");
- * you may not use this file except in compliance with the License.
- * You may obtain a copy of the License at
- * 
- *     http://www.apache.org/licenses/LICENSE-2.0
- * 
- * Unless required by applicable law or agreed to in writing, software
- * distributed under the License is distributed on an "AS IS" BASIS,
- * WITHOUT WARRANTIES OR CONDITIONS OF ANY KIND, either express or implied.
- * See the License for the specific language governing permissions and
- * limitations under the License.
- */
-
-apply plugin: 'groovy'
-apply plugin: 'codenarc'
-apply plugin: 'maven'
-apply plugin: 'eclipse'
-apply from: 'https://raw.githubusercontent.com/ultraq/gradle-support/1.3.1/gradle-support.gradle'
-apply from: 'https://raw.githubusercontent.com/ultraq/gradle-support/1.3.1/maven-support.gradle'
-apply from: 'https://raw.githubusercontent.com/ultraq/gradle-support/1.3.1/bundle.gradle'
-
-//project.name      = 'Thymeleaf Layout Dialect'
-project.description = 'A dialect for Thymeleaf that allows you to use layout/decorator templates to style your content.'
-project.archivesBaseName = 'thymeleaf-layout-dialect'
-project.sourceCompatibility = '1.7'
-
-project.group    = 'nz.net.ultraq.thymeleaf'
-project.artifact = 'thymeleaf-layout-dialect'
-<<<<<<< HEAD
-project.version  = '2.1.0-SNAPSHOT'
-=======
-project.version  = '2.0.5'
->>>>>>> 0670ccfe
-project.year     = '2012'
-project.contributors = [
-	[
-		name:  'Justin Munn',
-		roles: ['developer'],
-		contribution: 'https://github.com/ultraq/thymeleaf-layout-dialect/pull/42'
-	],
-	[
-		name:  'Oliver Niekrenz',
-		email: 'oliver@niekrenz.de',
-		roles: ['developer'],
-		contribution: 'https://github.com/ultraq/thymeleaf-layout-dialect/pull/60'
-	]
-]
-
-dependencies {
-	compile(
-		'nz.net.ultraq.thymeleaf:thymeleaf-expression-processor:1.1.2',
-		'org.codehaus.groovy:groovy:2.4.6',
-		'org.thymeleaf:thymeleaf:3.0.0.RELEASE'
-	)
-	testCompile(
-		'junit:junit:4.12',
-		'nz.net.ultraq.thymeleaf:thymeleaf-testing-junit:2.0.0',
-		'org.thymeleaf:thymeleaf-testing:3.0.0.RELEASE'
-	)
-	testRuntime(
-		'org.slf4j:slf4j-simple:1.7.12'
-	)
-}
-
-codenarc {
-	configFile = file('.codenarc.groovy')
-	toolVersion = '0.25.2'
-}
-
-groovydoc {
-	link('http://www.thymeleaf.org/apidocs/thymeleaf/3.0.0.RELEASE/', 'org.thymeleaf.')
-}
+/* 
+ * Copyright 2012, Emanuel Rabina (http://www.ultraq.net.nz/)
+ * 
+ * Licensed under the Apache License, Version 2.0 (the "License");
+ * you may not use this file except in compliance with the License.
+ * You may obtain a copy of the License at
+ * 
+ *     http://www.apache.org/licenses/LICENSE-2.0
+ * 
+ * Unless required by applicable law or agreed to in writing, software
+ * distributed under the License is distributed on an "AS IS" BASIS,
+ * WITHOUT WARRANTIES OR CONDITIONS OF ANY KIND, either express or implied.
+ * See the License for the specific language governing permissions and
+ * limitations under the License.
+ */
+
+apply plugin: 'groovy'
+apply plugin: 'codenarc'
+apply plugin: 'maven'
+apply plugin: 'eclipse'
+apply from: 'https://raw.githubusercontent.com/ultraq/gradle-support/1.3.1/gradle-support.gradle'
+apply from: 'https://raw.githubusercontent.com/ultraq/gradle-support/1.3.1/maven-support.gradle'
+apply from: 'https://raw.githubusercontent.com/ultraq/gradle-support/1.3.1/bundle.gradle'
+
+//project.name      = 'Thymeleaf Layout Dialect'
+project.description = 'A dialect for Thymeleaf that allows you to use layout/decorator templates to style your content.'
+project.archivesBaseName = 'thymeleaf-layout-dialect'
+project.sourceCompatibility = '1.7'
+
+project.group    = 'nz.net.ultraq.thymeleaf'
+project.artifact = 'thymeleaf-layout-dialect'
+project.version  = '2.1.0-SNAPSHOT'
+project.year     = '2012'
+project.contributors = [
+	[
+		name:  'Justin Munn',
+		roles: ['developer'],
+		contribution: 'https://github.com/ultraq/thymeleaf-layout-dialect/pull/42'
+	],
+	[
+		name:  'Oliver Niekrenz',
+		email: 'oliver@niekrenz.de',
+		roles: ['developer'],
+		contribution: 'https://github.com/ultraq/thymeleaf-layout-dialect/pull/60'
+	]
+]
+
+dependencies {
+	compile(
+		'nz.net.ultraq.thymeleaf:thymeleaf-expression-processor:1.1.2',
+		'org.codehaus.groovy:groovy:2.4.6',
+		'org.thymeleaf:thymeleaf:3.0.0.RELEASE'
+	)
+	testCompile(
+		'junit:junit:4.12',
+		'nz.net.ultraq.thymeleaf:thymeleaf-testing-junit:2.0.0',
+		'org.thymeleaf:thymeleaf-testing:3.0.0.RELEASE'
+	)
+	testRuntime(
+		'org.slf4j:slf4j-simple:1.7.12'
+	)
+}
+
+codenarc {
+	configFile = file('.codenarc.groovy')
+	toolVersion = '0.25.2'
+}
+
+groovydoc {
+	link('http://www.thymeleaf.org/apidocs/thymeleaf/3.0.0.RELEASE/', 'org.thymeleaf.')
+}