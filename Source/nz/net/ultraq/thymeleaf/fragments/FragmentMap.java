/*
 * Copyright 2015, Emanuel Rabina (http://www.ultraq.net.nz/)
 *
 * Licensed under the Apache License, Version 2.0 (the "License");
 * you may not use this file except in compliance with the License.
 * You may obtain a copy of the License at
 *
 *     http://www.apache.org/licenses/LICENSE-2.0
 *
 * Unless required by applicable law or agreed to in writing, software
 * distributed under the License is distributed on an "AS IS" BASIS,
 * WITHOUT WARRANTIES OR CONDITIONS OF ANY KIND, either express or implied.
 * See the License for the specific language governing permissions and
 * limitations under the License.
 */
package nz.net.ultraq.thymeleaf.fragments;

import java.util.HashMap;
import java.util.Map;
import org.thymeleaf.context.IContext;
import org.thymeleaf.model.IModel;
import org.thymeleaf.processor.element.IElementModelStructureHandler;

/**
 * Holds the layout fragments encountered across layout/decorator and content
 * templates for use later.
 *
 * @author zhanhb
 * @author Emanuel Rabina
 */
@SuppressWarnings({"serial", "CloneableImplementsClone"})
public class FragmentMap extends HashMap<String, IModel> {

    private static final String FRAGMENT_COLLECTION_KEY = "LayoutDialect::FragmentCollection";

    /**
     * Retrieves either the fragment map for the current context, or returns a
     * new fragment map.
     *
     * @param context
     * @return A new or existing fragment collection for the context.
     */
<<<<<<< HEAD
    public static FragmentMap get(IContext context) {
        Object variable = context.getVariable(FRAGMENT_COLLECTION_KEY);
        if (variable instanceof FragmentMap) {
            FragmentMap map = (FragmentMap) variable;
            if (!map.isEmpty()) {
                return map;
            }
        }
        return new FragmentMap();
=======
    public static FragmentMap get(Arguments arguments) {
        FragmentMap localVariable = (FragmentMap) arguments.getLocalVariable(FRAGMENT_COLLECTION_KEY);
        return localVariable != null && !localVariable.isEmpty() ? localVariable : new FragmentMap();
>>>>>>> ae754cd8
    }

    /**
     * Set the fragment collection to contain whatever it initially had, plus
     * the given fragments, just for the scope of the current node.
     *
     * @param context
     * @param structureHandler
     * @param fragments The new fragments to add to the map.
     */
    public static void setForNode(IContext context, IElementModelStructureHandler structureHandler,
            Map<String, IModel> fragments) {
        FragmentMap fragmentMap = (FragmentMap) get(context).clone();
        fragmentMap.putAll(fragments);
        structureHandler.setLocalVariable(FRAGMENT_COLLECTION_KEY, fragmentMap);
    }

}<|MERGE_RESOLUTION|>--- conflicted
+++ resolved
@@ -40,21 +40,9 @@
      * @param context
      * @return A new or existing fragment collection for the context.
      */
-<<<<<<< HEAD
     public static FragmentMap get(IContext context) {
-        Object variable = context.getVariable(FRAGMENT_COLLECTION_KEY);
-        if (variable instanceof FragmentMap) {
-            FragmentMap map = (FragmentMap) variable;
-            if (!map.isEmpty()) {
-                return map;
-            }
-        }
-        return new FragmentMap();
-=======
-    public static FragmentMap get(Arguments arguments) {
-        FragmentMap localVariable = (FragmentMap) arguments.getLocalVariable(FRAGMENT_COLLECTION_KEY);
+        FragmentMap localVariable = (FragmentMap) context.getVariable(FRAGMENT_COLLECTION_KEY);
         return localVariable != null && !localVariable.isEmpty() ? localVariable : new FragmentMap();
->>>>>>> ae754cd8
     }
 
     /**
