
# Generated
/.gradle
/_book
/build
/Classes
/node_modules
npm-debug.log

# IDEs
/.idea
/.settings
.classpath
.project
<<<<<<< HEAD

# IntelliJ IDEA files/directories
/.idea
*.iml
/nbproject/
*.original~
pom.xml.bak
=======
*.iml
>>>>>>> 0f3f0cad
<|MERGE_RESOLUTION|>--- conflicted
+++ resolved
@@ -12,14 +12,7 @@
 /.settings
 .classpath
 .project
-<<<<<<< HEAD
-
-# IntelliJ IDEA files/directories
-/.idea
 *.iml
 /nbproject/
 *.original~
-pom.xml.bak
-=======
-*.iml
->>>>>>> 0f3f0cad
+pom.xml.bak